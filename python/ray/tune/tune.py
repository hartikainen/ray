from __future__ import absolute_import
from __future__ import division
from __future__ import print_function

import click
import logging
import os
import time

from ray.tune.error import TuneError
from ray.tune.experiment import convert_to_experiment_list, Experiment
from ray.tune.suggest import BasicVariantGenerator
from ray.tune.trial import Trial, DEBUG_PRINT_INTERVAL
from ray.tune.ray_trial_executor import RayTrialExecutor
from ray.tune.log_sync import wait_for_log_sync
from ray.tune.trial_runner import TrialRunner
from ray.tune.schedulers import (HyperBandScheduler, AsyncHyperBandScheduler,
                                 FIFOScheduler, MedianStoppingRule)
from ray.tune.web_server import TuneServer

logger = logging.getLogger(__name__)

_SCHEDULERS = {
    "FIFO": FIFOScheduler,
    "MedianStopping": MedianStoppingRule,
    "HyperBand": HyperBandScheduler,
    "AsyncHyperBand": AsyncHyperBandScheduler,
}


def _make_scheduler(args):
    if args.scheduler in _SCHEDULERS:
        return _SCHEDULERS[args.scheduler](**args.scheduler_config)
    else:
        raise TuneError("Unknown scheduler: {}, should be one of {}".format(
            args.scheduler, _SCHEDULERS.keys()))


def _find_checkpoint_dir(base_path, experiment_name):
    # TODO(rliaw): Make sure the checkpoint_dir is resolved earlier.
    # Right now it is resolved somewhere far down the trial generation process
    if base_path:
        return os.path.join(base_path, experiment_name)


def _should_resume(checkpoint_dir, resume):
    restore = False
    if TrialRunner.checkpoint_exists(checkpoint_dir):
        if resume == "prompt":
            msg = ("Found incomplete experiment at {}. "
                   "Would you like to resume it?".format(checkpoint_dir))
            restore = click.confirm(msg, default=False)
            if restore:
                logger.info("Tip: to always resume, "
                            "pass resume=True to run()")
            else:
                logger.info("Tip: to always start a new experiment, "
                            "pass resume=False to run()")
        elif resume:
            restore = True
        else:
            logger.info("Tip: to resume incomplete experiments, "
                        "pass resume='prompt' or resume=True to run()")

    return restore


def _get_resume_path(local_checkpoint_dir, remote_checkpoint_dir):
    if TrialRunner.checkpoint_exists(local_checkpoint_dir):
        return local_checkpoint_dir
    elif remote_checkpoint_dir:
        return remote_checkpoint_dir
    else:
        raise ValueError


def run(run_or_experiment,
        name=None,
        stop=None,
        config=None,
        resources_per_trial=None,
        num_samples=1,
        local_dir=None,
        upload_dir=None,
        trial_name_creator=None,
        loggers=None,
        sync_to_cloud=None,
        sync_to_driver=None,
        checkpoint_freq=0,
        checkpoint_at_end=False,
        export_formats=None,
        max_failures=3,
        restore=None,
        search_alg=None,
        scheduler=None,
        with_server=False,
        server_port=TuneServer.DEFAULT_PORT,
        verbose=2,
        resume=False,
        queue_trials=False,
        reuse_actors=False,
        trial_executor=None,
        raise_on_failed_trial=True,
        ray_auto_init=True):
    """Executes training.

    Args:
        run_or_experiment (function|class|str|Experiment): If
            function|class|str, this is the algorithm or model to train.
            This may refer to the name of a built-on algorithm
            (e.g. RLLib's DQN or PPO), a user-defined trainable
            function or class, or the string identifier of a
            trainable function or class registered in the tune registry.
            If Experiment, then Tune will execute training based on
            Experiment.spec.
        name (str): Name of experiment.
        stop (dict): The stopping criteria. The keys may be any field in
            the return result of 'train()', whichever is reached first.
            Defaults to empty dict.
        config (dict): Algorithm-specific configuration for Tune variant
            generation (e.g. env, hyperparams). Defaults to empty dict.
            Custom search algorithms may ignore this.
        resources_per_trial (dict): Machine resources to allocate per trial,
            e.g. ``{"cpu": 64, "gpu": 8}``. Note that GPUs will not be
            assigned unless you specify them here. Defaults to 1 CPU and 0
            GPUs in ``Trainable.default_resource_request()``.
        num_samples (int): Number of times to sample from the
            hyperparameter space. Defaults to 1. If `grid_search` is
            provided as an argument, the grid will be repeated
            `num_samples` of times.
        local_dir (str): Local dir to save training results to.
            Defaults to ``~/ray_results``.
        upload_dir (str): Optional URI to sync training results
            to (e.g. ``s3://bucket``).
        trial_name_creator (func): Optional function for generating
            the trial string representation.
        loggers (list): List of logger creators to be used with
            each Trial. If None, defaults to ray.tune.logger.DEFAULT_LOGGERS.
            See `ray/tune/logger.py`.
        sync_function (func|str): Function for syncing the local_dir to
            upload_dir. If string, then it must be a string template for
            syncer to run. If not provided, the sync command defaults
            to standard S3 or gsutil sync comamnds.
        checkpoint_freq (int): How many training iterations between
            checkpoints. A value of 0 (default) disables checkpointing.
        checkpoint_at_end (bool): Whether to checkpoint at the end of the
            experiment regardless of the checkpoint_freq. Default is False.
        export_formats (list): List of formats that exported at the end of
            the experiment. Default is None.
        max_failures (int): Try to recover a trial from its last
            checkpoint at least this many times. Only applies if
            checkpointing is enabled. Setting to -1 will lead to infinite
            recovery retries. Defaults to 3.
        restore (str): Path to checkpoint. Only makes sense to set if
            running 1 trial. Defaults to None.
        search_alg (SearchAlgorithm): Search Algorithm. Defaults to
            BasicVariantGenerator.
        scheduler (TrialScheduler): Scheduler for executing
            the experiment. Choose among FIFO (default), MedianStopping,
            AsyncHyperBand, and HyperBand.
        with_server (bool): Starts a background Tune server. Needed for
            using the Client API.
        server_port (int): Port number for launching TuneServer.
        verbose (int): 0, 1, or 2. Verbosity mode. 0 = silent,
            1 = only status updates, 2 = status and trial results.
        resume (bool|"prompt"): If checkpoint exists, the experiment will
            resume from there. If resume is "prompt", Tune will prompt if
            checkpoint detected.
        queue_trials (bool): Whether to queue trials when the cluster does
            not currently have enough resources to launch one. This should
            be set to True when running on an autoscaling cluster to enable
            automatic scale-up.
        reuse_actors (bool): Whether to reuse actors between different trials
            when possible. This can drastically speed up experiments that start
            and stop actors often (e.g., PBT in time-multiplexing mode). This
            requires trials to have the same resource requirements.
        trial_executor (TrialExecutor): Manage the execution of trials.
        raise_on_failed_trial (bool): Raise TuneError if there exists failed
            trial (of ERROR state) when the experiments complete.
        ray_auto_init (bool): Automatically starts a local Ray cluster
            if using a RayTrialExecutor (which is the default) and
            if Ray is not initialized. Defaults to True.

    Returns:
        List of Trial objects.

    Raises:
        TuneError if any trials failed and `raise_on_failed_trial` is True.

    Examples:
        >>> tune.run(mytrainable, scheduler=PopulationBasedTraining())

        >>> tune.run(mytrainable, num_samples=5, reuse_actors=True)

        >>> tune.run(
                "PG",
                num_samples=5,
                config={
                    "env": "CartPole-v0",
                    "lr": tune.sample_from(lambda _: np.random.rand())
                }
            )
    """
    trial_executor = trial_executor or RayTrialExecutor(
        queue_trials=queue_trials,
        reuse_actors=reuse_actors,
        ray_auto_init=ray_auto_init)
    experiment = run_or_experiment
    if not isinstance(run_or_experiment, Experiment):
        run_identifier = Experiment._register_if_needed(run_or_experiment)
        experiment = Experiment(
            name=name,
            run=run_identifier,
            stop=stop,
            config=config,
            resources_per_trial=resources_per_trial,
            num_samples=num_samples,
            local_dir=local_dir,
            sync_to_driver=sync_to_driver,
            trial_name_creator=trial_name_creator,
            loggers=loggers,
            checkpoint_freq=checkpoint_freq,
            checkpoint_at_end=checkpoint_at_end,
            export_formats=export_formats,
            max_failures=max_failures,
            restore=restore)
    else:
        logger.debug("Ignoring some parameters passed into tune.run.")

<<<<<<< HEAD
    local_checkpoint_dir = _find_checkpoint_dir(experiment.spec["local_dir"],
                                                experiment.name)
    # TODO(rliaw): what happens if upload_dir fails?
    remote_checkpoint_dir = _find_checkpoint_dir(upload_dir, experiment.name)
    if sync_to_cloud:
        assert remote_checkpoint_dir, (
            "Need `upload_dir` if `sync_to_cloud` given.")

    runner = TrialRunner(
        search_alg=search_alg or BasicVariantGenerator(),
        scheduler=scheduler or FIFOScheduler(),
        local_checkpoint_dir=local_checkpoint_dir,
        remote_checkpoint_dir=remote_checkpoint_dir,
        sync_to_cloud=sync_to_cloud,
        resume=resume,
        launch_web_server=with_server,
        server_port=server_port,
        verbose=bool(verbose > 1),
        queue_trials=queue_trials,
        reuse_actors=reuse_actors,
        trial_executor=trial_executor)

    runner.add_experiment(experiment)
=======
    checkpoint_dir = _find_checkpoint_dir(experiment)
    should_restore = _prompt_restore(checkpoint_dir, resume)

    runner = None
    if should_restore:
        try:
            runner = TrialRunner.restore(checkpoint_dir, search_alg, scheduler,
                                         trial_executor)
        except Exception:
            logger.exception("Runner restore failed. Restarting experiment.")
    else:
        logger.info("Starting a new experiment.")

    if not runner:
        scheduler = scheduler or FIFOScheduler()
        search_alg = search_alg or BasicVariantGenerator()

        search_alg.add_configurations([experiment])

        runner = TrialRunner(
            search_alg=search_alg,
            scheduler=scheduler,
            metadata_checkpoint_dir=checkpoint_dir,
            launch_web_server=with_server,
            server_port=server_port,
            verbose=bool(verbose > 1),
            trial_executor=trial_executor)
>>>>>>> e0e52f18

    if verbose:
        print(runner.debug_string(max_debug=99999))

    last_debug = 0
    while not runner.is_finished():
        runner.step()
        if time.time() - last_debug > DEBUG_PRINT_INTERVAL:
            if verbose:
                print(runner.debug_string())
            last_debug = time.time()

    if verbose:
        print(runner.debug_string(max_debug=99999))

    wait_for_log_sync()

    errored_trials = []
    for trial in runner.get_trials():
        if trial.status != Trial.TERMINATED:
            errored_trials += [trial]

    if errored_trials:
        if raise_on_failed_trial:
            raise TuneError("Trials did not complete", errored_trials)
        else:
            logger.error("Trials did not complete: %s", errored_trials)

    return runner.get_trials()


def run_experiments(experiments,
                    search_alg=None,
                    scheduler=None,
                    with_server=False,
                    server_port=TuneServer.DEFAULT_PORT,
                    verbose=2,
                    resume=False,
                    queue_trials=False,
                    reuse_actors=False,
                    trial_executor=None,
                    raise_on_failed_trial=True):
    """Runs and blocks until all trials finish.

    Examples:
        >>> experiment_spec = Experiment("experiment", my_func)
        >>> run_experiments(experiments=experiment_spec)

        >>> experiment_spec = {"experiment": {"run": my_func}}
        >>> run_experiments(experiments=experiment_spec)

        >>> run_experiments(
        >>>     experiments=experiment_spec,
        >>>     scheduler=MedianStoppingRule(...))

        >>> run_experiments(
        >>>     experiments=experiment_spec,
        >>>     search_alg=SearchAlgorithm(),
        >>>     scheduler=MedianStoppingRule(...))

    Returns:
        List of Trial objects, holding data for each executed trial.

    """
    # This is important to do this here
    # because it schematize the experiments
    # and it conducts the implicit registration.
    experiments = convert_to_experiment_list(experiments)

    trials = []
    for exp in experiments:
        trials += run(
            exp,
            search_alg=search_alg,
            scheduler=scheduler,
            with_server=with_server,
            server_port=server_port,
            verbose=verbose,
            resume=resume,
            queue_trials=queue_trials,
            reuse_actors=reuse_actors,
            trial_executor=trial_executor,
            raise_on_failed_trial=raise_on_failed_trial)
    return trials<|MERGE_RESOLUTION|>--- conflicted
+++ resolved
@@ -227,7 +227,6 @@
     else:
         logger.debug("Ignoring some parameters passed into tune.run.")
 
-<<<<<<< HEAD
     local_checkpoint_dir = _find_checkpoint_dir(experiment.spec["local_dir"],
                                                 experiment.name)
     # TODO(rliaw): what happens if upload_dir fails?
@@ -246,40 +245,9 @@
         launch_web_server=with_server,
         server_port=server_port,
         verbose=bool(verbose > 1),
-        queue_trials=queue_trials,
-        reuse_actors=reuse_actors,
         trial_executor=trial_executor)
 
     runner.add_experiment(experiment)
-=======
-    checkpoint_dir = _find_checkpoint_dir(experiment)
-    should_restore = _prompt_restore(checkpoint_dir, resume)
-
-    runner = None
-    if should_restore:
-        try:
-            runner = TrialRunner.restore(checkpoint_dir, search_alg, scheduler,
-                                         trial_executor)
-        except Exception:
-            logger.exception("Runner restore failed. Restarting experiment.")
-    else:
-        logger.info("Starting a new experiment.")
-
-    if not runner:
-        scheduler = scheduler or FIFOScheduler()
-        search_alg = search_alg or BasicVariantGenerator()
-
-        search_alg.add_configurations([experiment])
-
-        runner = TrialRunner(
-            search_alg=search_alg,
-            scheduler=scheduler,
-            metadata_checkpoint_dir=checkpoint_dir,
-            launch_web_server=with_server,
-            server_port=server_port,
-            verbose=bool(verbose > 1),
-            trial_executor=trial_executor)
->>>>>>> e0e52f18
 
     if verbose:
         print(runner.debug_string(max_debug=99999))
