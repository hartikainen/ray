from __future__ import absolute_import
from __future__ import division
from __future__ import print_function

import click
import logging
import os
import time

from ray.tune.error import TuneError
from ray.tune.experiment import convert_to_experiment_list, Experiment
from ray.tune.suggest import BasicVariantGenerator
from ray.tune.trial import Trial, DEBUG_PRINT_INTERVAL
from ray.tune.log_sync import wait_for_log_sync
from ray.tune.trial_runner import TrialRunner
from ray.tune.schedulers import (HyperBandScheduler, AsyncHyperBandScheduler,
                                 FIFOScheduler, MedianStoppingRule)
from ray.tune.web_server import TuneServer

logger = logging.getLogger(__name__)

_SCHEDULERS = {
    "FIFO": FIFOScheduler,
    "MedianStopping": MedianStoppingRule,
    "HyperBand": HyperBandScheduler,
    "AsyncHyperBand": AsyncHyperBandScheduler,
}


def _make_scheduler(args):
    if args.scheduler in _SCHEDULERS:
        return _SCHEDULERS[args.scheduler](**args.scheduler_config)
    else:
        raise TuneError("Unknown scheduler: {}, should be one of {}".format(
            args.scheduler, _SCHEDULERS.keys()))


def _find_checkpoint_dir(base_path, experiment_name):
    # TODO(rliaw): Make sure the checkpoint_dir is resolved earlier.
    # Right now it is resolved somewhere far down the trial generation process
    if base_path:
        return os.path.join(base_path, experiment_name)



def _should_resume(checkpoint_dir, resume):
    restore = False
    if TrialRunner.checkpoint_exists(checkpoint_dir):
        if resume == "prompt":
            msg = ("Found incomplete experiment at {}. "
                   "Would you like to resume it?".format(checkpoint_dir))
            restore = click.confirm(msg, default=False)
            if restore:
                logger.info("Tip: to always resume, "
                            "pass resume=True to run()")
            else:
                logger.info("Tip: to always start a new experiment, "
                            "pass resume=False to run()")
        elif resume:
            restore = True
        else:
            logger.info("Tip: to resume incomplete experiments, "
                        "pass resume='prompt' or resume=True to run()")

    return restore


def _get_resume_path(local_checkpoint_dir, remote_checkpoint_dir):
    if TrialRunner.checkpoint_exists(local_checkpoint_dir):
        return local_checkpoint_dir
    elif remote_checkpoint_dir:
        return remote_checkpoint_dir
    else:
        raise ValueError


def run(run_or_experiment,
        name=None,
        stop=None,
        config=None,
        resources_per_trial=None,
        num_samples=1,
        local_dir=None,
        upload_dir=None,
        trial_name_creator=None,
        loggers=None,
        sync_function=None,
        checkpoint_freq=0,
        checkpoint_at_end=False,
        export_formats=None,
        max_failures=3,
        restore=None,
        search_alg=None,
        scheduler=None,
        with_server=False,
        server_port=TuneServer.DEFAULT_PORT,
        verbose=2,
        resume=False,
        queue_trials=False,
        reuse_actors=False,
        trial_executor=None,
        raise_on_failed_trial=True):
    """Executes training.

    Args:
        run_or_experiment (function|class|str|Experiment): If
            function|class|str, this is the algorithm or model to train.
            This may refer to the name of a built-on algorithm
            (e.g. RLLib's DQN or PPO), a user-defined trainable
            function or class, or the string identifier of a
            trainable function or class registered in the tune registry.
            If Experiment, then Tune will execute training based on
            Experiment.spec.
        name (str): Name of experiment.
        stop (dict): The stopping criteria. The keys may be any field in
            the return result of 'train()', whichever is reached first.
            Defaults to empty dict.
        config (dict): Algorithm-specific configuration for Tune variant
            generation (e.g. env, hyperparams). Defaults to empty dict.
            Custom search algorithms may ignore this.
        resources_per_trial (dict): Machine resources to allocate per trial,
            e.g. ``{"cpu": 64, "gpu": 8}``. Note that GPUs will not be
            assigned unless you specify them here. Defaults to 1 CPU and 0
            GPUs in ``Trainable.default_resource_request()``.
        num_samples (int): Number of times to sample from the
            hyperparameter space. Defaults to 1. If `grid_search` is
            provided as an argument, the grid will be repeated
            `num_samples` of times.
        local_dir (str): Local dir to save training results to.
            Defaults to ``~/ray_results``.
        upload_dir (str): Optional URI to sync training results
            to (e.g. ``s3://bucket``).
        trial_name_creator (func): Optional function for generating
            the trial string representation.
        loggers (list): List of logger creators to be used with
            each Trial. If None, defaults to ray.tune.logger.DEFAULT_LOGGERS.
            See `ray/tune/logger.py`.
        sync_function (func|str): Function for syncing the local_dir to
            upload_dir. If string, then it must be a string template for
            syncer to run. If not provided, the sync command defaults
            to standard S3 or gsutil sync comamnds.
        checkpoint_freq (int): How many training iterations between
            checkpoints. A value of 0 (default) disables checkpointing.
        checkpoint_at_end (bool): Whether to checkpoint at the end of the
            experiment regardless of the checkpoint_freq. Default is False.
        export_formats (list): List of formats that exported at the end of
            the experiment. Default is None.
        max_failures (int): Try to recover a trial from its last
            checkpoint at least this many times. Only applies if
            checkpointing is enabled. Setting to -1 will lead to infinite
            recovery retries. Defaults to 3.
        restore (str): Path to checkpoint. Only makes sense to set if
            running 1 trial. Defaults to None.
        search_alg (SearchAlgorithm): Search Algorithm. Defaults to
            BasicVariantGenerator.
        scheduler (TrialScheduler): Scheduler for executing
            the experiment. Choose among FIFO (default), MedianStopping,
            AsyncHyperBand, and HyperBand.
        with_server (bool): Starts a background Tune server. Needed for
            using the Client API.
        server_port (int): Port number for launching TuneServer.
        verbose (int): 0, 1, or 2. Verbosity mode. 0 = silent,
            1 = only status updates, 2 = status and trial results.
        resume (bool|"prompt"): If checkpoint exists, the experiment will
            resume from there. If resume is "prompt", Tune will prompt if
            checkpoint detected.
        queue_trials (bool): Whether to queue trials when the cluster does
            not currently have enough resources to launch one. This should
            be set to True when running on an autoscaling cluster to enable
            automatic scale-up.
        reuse_actors (bool): Whether to reuse actors between different trials
            when possible. This can drastically speed up experiments that start
            and stop actors often (e.g., PBT in time-multiplexing mode). This
            requires trials to have the same resource requirements.
        trial_executor (TrialExecutor): Manage the execution of trials.
        raise_on_failed_trial (bool): Raise TuneError if there exists failed
            trial (of ERROR state) when the experiments complete.

    Returns:
        List of Trial objects.

    Raises:
        TuneError if any trials failed and `raise_on_failed_trial` is True.

    Examples:
        >>> tune.run(mytrainable, scheduler=PopulationBasedTraining())

        >>> tune.run(mytrainable, num_samples=5, reuse_actors=True)

        >>> tune.run(
                "PG",
                num_samples=5,
                config={
                    "env": "CartPole-v0",
                    "lr": tune.sample_from(lambda _: np.random.rand())
                }
            )
    """
    experiment = run_or_experiment
    if not isinstance(run_or_experiment, Experiment):
<<<<<<< HEAD
        run_identifier = Experiment._register_if_needed(run_or_experiment)
        experiment = Experiment(name, run_identifier, stop, config,
                                resources_per_trial, num_samples, local_dir,
                                trial_name_creator, loggers, sync_function,
                                checkpoint_freq, checkpoint_at_end,
                                export_formats, max_failures, restore)
=======
        experiment = Experiment(
            name=name,
            run=run_or_experiment,
            stop=stop,
            config=config,
            resources_per_trial=resources_per_trial,
            num_samples=num_samples,
            local_dir=local_dir,
            upload_dir=upload_dir,
            trial_name_creator=trial_name_creator,
            loggers=loggers,
            sync_function=sync_function,
            checkpoint_freq=checkpoint_freq,
            checkpoint_at_end=checkpoint_at_end,
            export_formats=export_formats,
            max_failures=max_failures,
            restore=restore)
>>>>>>> 9f2645d6
    else:
        logger.debug("Ignoring some parameters passed into tune.run.")

    local_checkpoint_dir = _find_checkpoint_dir(
        experiment.spec["local_dir"], experiment.name)
    # TODO(rliaw): what happens if upload_dir fails?
    remote_checkpoint_dir = _find_checkpoint_dir(
        experiment.upload_dir, experiment.name)

    runner = TrialRunner(
        search_alg=search_alg or BasicVariantGenerator(),
        scheduler=scheduler or FIFOScheduler(),
        local_checkpoint_dir=local_checkpoint_dir,
        remote_checkpoint_dir=remote_checkpoint_dir,
        resume=resume,
        launch_web_server=with_server,
        server_port=server_port,
        verbose=bool(verbose > 1),
        queue_trials=queue_trials,
        reuse_actors=reuse_actors,
        trial_executor=trial_executor)

    runner.add_experiment(experiment)

    if verbose:
        print(runner.debug_string(max_debug=99999))

    last_debug = 0
    while not runner.is_finished():
        runner.step()
        if time.time() - last_debug > DEBUG_PRINT_INTERVAL:
            if verbose:
                print(runner.debug_string())
            last_debug = time.time()

    if verbose:
        print(runner.debug_string(max_debug=99999))

    wait_for_log_sync()

    errored_trials = []
    for trial in runner.get_trials():
        if trial.status != Trial.TERMINATED:
            errored_trials += [trial]

    if errored_trials:
        if raise_on_failed_trial:
            raise TuneError("Trials did not complete", errored_trials)
        else:
            logger.error("Trials did not complete: %s", errored_trials)

    return runner.get_trials()


def run_experiments(experiments,
                    search_alg=None,
                    scheduler=None,
                    with_server=False,
                    server_port=TuneServer.DEFAULT_PORT,
                    verbose=2,
                    resume=False,
                    queue_trials=False,
                    reuse_actors=False,
                    trial_executor=None,
                    raise_on_failed_trial=True):
    """Runs and blocks until all trials finish.

    Examples:
        >>> experiment_spec = Experiment("experiment", my_func)
        >>> run_experiments(experiments=experiment_spec)

        >>> experiment_spec = {"experiment": {"run": my_func}}
        >>> run_experiments(experiments=experiment_spec)

        >>> run_experiments(
        >>>     experiments=experiment_spec,
        >>>     scheduler=MedianStoppingRule(...))

        >>> run_experiments(
        >>>     experiments=experiment_spec,
        >>>     search_alg=SearchAlgorithm(),
        >>>     scheduler=MedianStoppingRule(...))

    Returns:
        List of Trial objects, holding data for each executed trial.

    """
    # This is important to do this here
    # because it schematize the experiments
    # and it conducts the implicit registration.
    experiments = convert_to_experiment_list(experiments)

    trials = []
    for exp in experiments:
        trials += run(
            exp,
            search_alg=search_alg,
            scheduler=scheduler,
            with_server=with_server,
            server_port=server_port,
            verbose=verbose,
            resume=resume,
            queue_trials=queue_trials,
            reuse_actors=reuse_actors,
            trial_executor=trial_executor,
            raise_on_failed_trial=raise_on_failed_trial)
    return trials<|MERGE_RESOLUTION|>--- conflicted
+++ resolved
@@ -198,23 +198,15 @@
     """
     experiment = run_or_experiment
     if not isinstance(run_or_experiment, Experiment):
-<<<<<<< HEAD
         run_identifier = Experiment._register_if_needed(run_or_experiment)
-        experiment = Experiment(name, run_identifier, stop, config,
-                                resources_per_trial, num_samples, local_dir,
-                                trial_name_creator, loggers, sync_function,
-                                checkpoint_freq, checkpoint_at_end,
-                                export_formats, max_failures, restore)
-=======
         experiment = Experiment(
             name=name,
-            run=run_or_experiment,
+            run=run_identifier,
             stop=stop,
             config=config,
             resources_per_trial=resources_per_trial,
             num_samples=num_samples,
             local_dir=local_dir,
-            upload_dir=upload_dir,
             trial_name_creator=trial_name_creator,
             loggers=loggers,
             sync_function=sync_function,
@@ -223,7 +215,6 @@
             export_formats=export_formats,
             max_failures=max_failures,
             restore=restore)
->>>>>>> 9f2645d6
     else:
         logger.debug("Ignoring some parameters passed into tune.run.")
 
