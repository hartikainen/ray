--- conflicted
+++ resolved
@@ -52,7 +52,6 @@
 except subprocess.CalledProcessError:
     TERM_HEIGHT, TERM_WIDTH = 100, 100
 
-<<<<<<< HEAD
 OPERATORS = {
     '<': operator.lt,
     '<=': operator.le,
@@ -61,9 +60,6 @@
     '>=': operator.ge,
     '>': operator.gt,
 }
-=======
-EDITOR = os.getenv("EDITOR", "vim")
->>>>>>> 87bfa1cf
 
 
 def _check_tabulate():
@@ -132,10 +128,7 @@
 def list_trials(experiment_path,
                 sort=None,
                 output=None,
-<<<<<<< HEAD
                 filter_op=None,
-=======
->>>>>>> 87bfa1cf
                 info_keys=DEFAULT_EXPERIMENT_INFO_KEYS,
                 result_keys=DEFAULT_RESULT_KEYS):
     """Lists trials in the directory subtree starting at the given path.
@@ -145,10 +138,7 @@
             Corresponds to Experiment.local_dir/Experiment.name.
         sort (str): Key to sort by.
         output (str): Name of file where output is saved.
-<<<<<<< HEAD
         filter_op (tuple): Filter output in the form (column, operator, value).
-=======
->>>>>>> 87bfa1cf
         info_keys (list): Keys that are displayed.
         result_keys (list): Keys of last result that are displayed.
     """
@@ -205,16 +195,10 @@
     if output:
         experiment_path = os.path.expanduser(experiment_path)
         output_path = os.path.join(experiment_path, output)
-<<<<<<< HEAD
-        if output.split('.')[-1].lower() in ['p', 'pkl', 'pickle']:
-            checkpoints_df.to_pickle(output_path)
-        elif output.split('.')[-1].lower() in ['csv', 'txt']:
-=======
         file_extension = os.path.splitext(output)[1].lower()
         if file_extension in (".p", ".pkl", ".pickle"):
             checkpoints_df.to_pickle(output_path)
         elif file_extension == ".csv":
->>>>>>> 87bfa1cf
             checkpoints_df.to_csv(output_path, index=False)
         else:
             raise ValueError("Unsupported filetype: {}".format(output))
@@ -224,10 +208,7 @@
 def list_experiments(project_path,
                      sort=None,
                      output=None,
-<<<<<<< HEAD
                      filter_op=None,
-=======
->>>>>>> 87bfa1cf
                      info_keys=DEFAULT_PROJECT_INFO_KEYS):
     """Lists experiments in the directory subtree.
 
@@ -236,10 +217,7 @@
             Corresponds to Experiment.local_dir.
         sort (str): Key to sort by.
         output (str): Name of file where output is saved.
-<<<<<<< HEAD
         filter_op (tuple): Filter output in the form (column, operator, value).
-=======
->>>>>>> 87bfa1cf
         info_keys (list): Keys that are displayed.
     """
     _check_tabulate()
@@ -316,16 +294,10 @@
 
     if output:
         output_path = os.path.join(base, output)
-<<<<<<< HEAD
-        if output.split('.')[-1].lower() in ['p', 'pkl', 'pickle']:
-            info_df.to_pickle(output_path)
-        elif output.split('.')[-1].lower() in ['csv', 'txt']:
-=======
         file_extension = os.path.splitext(output)[1].lower()
         if file_extension in (".p", ".pkl", ".pickle"):
             info_df.to_pickle(output_path)
         elif file_extension == ".csv":
->>>>>>> 87bfa1cf
             info_df.to_csv(output_path, index=False)
         else:
             raise ValueError("Unsupported filetype: {}".format(output))
