from __future__ import absolute_import
from __future__ import division
from __future__ import print_function

import click
import collections
from datetime import datetime
import json
import logging
import os
import re
import time
import traceback

import ray.cloudpickle as cloudpickle
from ray.tune import TuneError
from ray.tune.ray_trial_executor import RayTrialExecutor
from ray.tune.result import TIME_THIS_ITER_S, RESULT_DUPLICATE
from ray.tune.syncer import get_syncer
from ray.tune.trial import Trial, Checkpoint
from ray.tune.sample import function
from ray.tune.schedulers import FIFOScheduler, TrialScheduler
from ray.tune.suggest import BasicVariantGenerator
from ray.tune.util import warn_if_slow
from ray.utils import binary_to_hex, hex_to_binary
from ray.tune.web_server import TuneServer

MAX_DEBUG_TRIALS = 20

logger = logging.getLogger(__name__)


def _naturalize(string):
    """Provides a natural representation for string for nice sorting."""
    splits = re.split("([0-9]+)", string)
    return [int(text) if text.isdigit() else text.lower() for text in splits]


def _find_newest_ckpt(ckpt_dir):
    """Returns path to most recently modified checkpoint."""
    full_paths = [
        os.path.join(ckpt_dir, fname) for fname in os.listdir(ckpt_dir)
        if fname.startswith("experiment_state") and fname.endswith(".json")
    ]
    return max(full_paths)


class _TuneFunctionEncoder(json.JSONEncoder):
    def default(self, obj):
        if isinstance(obj, function):
            return self._to_cloudpickle(obj)
        try:
            return super(_TuneFunctionEncoder, self).default(obj)
        except Exception:
            logger.debug("Unable to encode. Falling back to cloudpickle.")
            return self._to_cloudpickle(obj)

    def _to_cloudpickle(self, obj):
        return {
            "_type": "CLOUDPICKLE_FALLBACK",
            "value": binary_to_hex(cloudpickle.dumps(obj))
        }


class _TuneFunctionDecoder(json.JSONDecoder):
    def __init__(self, *args, **kwargs):
        json.JSONDecoder.__init__(
            self, object_hook=self.object_hook, *args, **kwargs)

    def object_hook(self, obj):
        if obj.get("_type") == "CLOUDPICKLE_FALLBACK":
            return self._from_cloudpickle(obj)
        return obj

    def _from_cloudpickle(self, obj):
        return cloudpickle.loads(hex_to_binary(obj["value"]))


class TrialRunner(object):
    """A TrialRunner implements the event loop for scheduling trials on Ray.

    Example:
        runner = TrialRunner()
        runner.add_trial(Trial(...))
        runner.add_trial(Trial(...))
        while not runner.is_finished():
            runner.step()
            print(runner.debug_string())

    The main job of TrialRunner is scheduling trials to efficiently use cluster
    resources, without overloading the cluster.

    While Ray itself provides resource management for tasks and actors, this is
    not sufficient when scheduling trials that may instantiate multiple actors.
    This is because if insufficient resources are available, concurrent trials
    could deadlock waiting for new resources to become available. Furthermore,
    oversubscribing the cluster could degrade training performance, leading to
    misleading benchmark results.
    """

    CKPT_FILE_TMPL = "experiment_state-{}.json"

    def __init__(self,
                 search_alg=None,
                 scheduler=None,
                 launch_web_server=False,
                 local_checkpoint_dir=None,
                 remote_checkpoint_dir=None,
                 sync_to_cloud=None,
                 resume=None,
                 server_port=TuneServer.DEFAULT_PORT,
                 verbose=True,
                 trial_executor=None):
        """Initializes a new TrialRunner.

        Args:
            search_alg (SearchAlgorithm): SearchAlgorithm for generating
                Trial objects.
            scheduler (TrialScheduler): Defaults to FIFOScheduler.
            launch_web_server (bool): Flag for starting TuneServer
            local_checkpoint_dir (str): Path where
                global checkpoints are stored and restored from.
            server_port (int): Port number for launching TuneServer
            verbose (bool): Flag for verbosity. If False, trial results
                will not be output.
            reuse_actors (bool): Whether to reuse actors between different
                trials when possible. This can drastically speed up experiments
                that start and stop actors often (e.g., PBT in
                time-multiplexing mode).
            trial_executor (TrialExecutor): Defaults to RayTrialExecutor.
        """
        self._search_alg = search_alg or BasicVariantGenerator()
        self._scheduler_alg = scheduler or FIFOScheduler()
        self.trial_executor = trial_executor or RayTrialExecutor()

        # For debugging, it may be useful to halt trials after some time has
        # elapsed. TODO(ekl) consider exposing this in the API.
        self._global_time_limit = float(
            os.environ.get("TRIALRUNNER_WALLTIME_LIMIT", float("inf")))
        self._total_time = 0
        self._iteration = 0
        self._verbose = verbose

        self._server = None
        self._server_port = server_port
        if launch_web_server:
            self._server = TuneServer(self, self._server_port)

        self._trials = []
        self._stop_queue = []
        self._local_checkpoint_dir = local_checkpoint_dir

        # TODO(rliaw): This may fail
        if not os.path.exists(self._local_checkpoint_dir):
            os.makedirs(self._local_checkpoint_dir)

        self._remote_checkpoint_dir = remote_checkpoint_dir
        self._syncer = get_syncer(local_checkpoint_dir, remote_checkpoint_dir,
                                  sync_to_cloud)

        self._resumed = False

        if self._validate_resume(resume_type=resume):
            try:
                self._resume()
                logger.info("Resuming trial.")
                self._resumed = True
            except Exception:
                logger.exception(
                    "Runner restore failed. Restarting experiment.")
        else:
            logger.info("Starting a new experiment.")

        self._start_time = time.time()
        self._session_str = datetime.fromtimestamp(
            self._start_time).strftime("%Y-%m-%d_%H-%M-%S")

    def _validate_resume(self, resume_type):
        """
        Args:
            resume_type: One of "REMOTE", "LOCAL", "PROMPT".
        """
        assert self._local_checkpoint_dir or self._remote_checkpoint_dir
        if not resume_type:
            return False
        if resume_type in ["LOCAL", "PROMPT"]:
            if not self.checkpoint_exists(self._local_checkpoint_dir):
                raise ValueError("Called resume when no checkpoint exists "
                                 "in local directory.")
            elif resume_type == "PROMPT":
                if click.confirm("Resume from local directory?"):
                    return True

        if resume_type in ["REMOTE", "PROMPT"]:
            if resume_type == "PROMPT" and not click.confirm(
                    "Try downloading from remote directory?"):
                return False
            if not self._remote_checkpoint_dir:
                raise ValueError(
                    "Called resume from remote without remote directory.")

            # Try syncing down the upload directory.
            self._syncer.sync_down_if_needed()

            if not self.checkpoint_exists(self._local_checkpoint_dir):
                raise ValueError("Called resume when no checkpoint exists "
                                 "in remote or local directory.")
        return True

    @classmethod
    def checkpoint_exists(cls, directory):
        if not os.path.exists(directory):
            return False
        return any(
            (fname.startswith("experiment_state") and fname.endswith(".json"))
            for fname in os.listdir(directory))

    def add_experiment(self, experiment):
        if not self._resumed:
            self._search_alg.add_configurations([experiment])
        else:
            logger.info("TrialRunner resumed, ignoring new add_experiment.")

    def checkpoint(self):
        """Saves execution state to `self._local_checkpoint_dir`.

        Overwrites the current session checkpoint, which starts when self
        is instantiated.
        """
        if not self._local_checkpoint_dir:
            return

        runner_state = {
            "checkpoints": list(
                self.trial_executor.get_checkpoints().values()),
            "runner_data": self.__getstate__(),
            "stats": {
                "start_time": self._start_time,
                "timestamp": time.time()
            }
        }
        tmp_file_name = os.path.join(self._local_checkpoint_dir,
                                     ".tmp_checkpoint")
        with open(tmp_file_name, "w") as f:
            json.dump(runner_state, f, indent=2, cls=_TuneFunctionEncoder)

        os.rename(
            tmp_file_name,
            os.path.join(self._local_checkpoint_dir,
                         TrialRunner.CKPT_FILE_TMPL.format(self._session_str)))
        self._syncer.sync_up_if_needed()
        return self._local_checkpoint_dir

    def _resume(self):
        """Resumes all checkpointed trials from previous run.

        Requires user to manually re-register their objects. Also stops
        all ongoing trials.
        """

        newest_ckpt_path = _find_newest_ckpt(self._local_checkpoint_dir)
        with open(newest_ckpt_path, "r") as f:
            runner_state = json.load(f, cls=_TuneFunctionDecoder)

        logger.warning("".join([
            "Attempting to resume experiment from {}. ".format(
                self._local_checkpoint_dir), "This feature is experimental, "
            "and may not work with all search algorithms. ",
            "This will ignore any new changes to the specification."
        ]))

<<<<<<< HEAD
        self.__setstate__(runner_state["runner_data"])
=======
        runner = TrialRunner(
            search_alg, scheduler=scheduler, trial_executor=trial_executor)

        runner.__setstate__(runner_state["runner_data"])
>>>>>>> e0e52f18

        trials = []
        for trial_cp in runner_state["checkpoints"]:
            new_trial = Trial(trial_cp["trainable_name"])
            new_trial.__setstate__(trial_cp)
            trials += [new_trial]
        for trial in sorted(
                trials, key=lambda t: t.last_update_time, reverse=True):
            self.add_trial(trial)

    def is_finished(self):
        """Returns whether all trials have finished running."""

        if self._total_time > self._global_time_limit:
            logger.warning("Exceeded global time limit {} / {}".format(
                self._total_time, self._global_time_limit))
            return True

        trials_done = all(trial.is_finished() for trial in self._trials)
        return trials_done and self._search_alg.is_finished()

    def step(self):
        """Runs one step of the trial event loop.

        Callers should typically run this method repeatedly in a loop. They
        may inspect or modify the runner's state in between calls to step().
        """
        if self.is_finished():
            raise TuneError("Called step when all trials finished?")
        with warn_if_slow("on_step_begin"):
            self.trial_executor.on_step_begin()
        next_trial = self._get_next_trial()  # blocking
        if next_trial is not None:
            with warn_if_slow("start_trial"):
                self.trial_executor.start_trial(next_trial)
        elif self.trial_executor.get_running_trials():
            self._process_events()  # blocking
        else:
            for trial in self._trials:
                if trial.status == Trial.PENDING:
                    if not self.has_resources(trial.resources):
                        raise TuneError(
                            ("Insufficient cluster resources to launch trial: "
                             "trial requested {} but the cluster has only {}. "
                             "Pass `queue_trials=True` in "
                             "ray.tune.run() or on the command "
                             "line to queue trials until the cluster scales "
                             "up. {}").format(
                                 trial.resources.summary_string(),
                                 self.trial_executor.resource_string(),
                                 trial._get_trainable_cls().resource_help(
                                     trial.config)))
                elif trial.status == Trial.PAUSED:
                    raise TuneError(
                        "There are paused trials, but no more pending "
                        "trials with sufficient resources.")

        try:
            with warn_if_slow("experiment_checkpoint"):
                self.checkpoint()
        except Exception:
            logger.exception("Trial Runner checkpointing failed.")
        self._iteration += 1

        if self._server:
            with warn_if_slow("server"):
                self._process_requests()

            if self.is_finished():
                self._server.shutdown()
        with warn_if_slow("on_step_end"):
            self.trial_executor.on_step_end()

    def get_trial(self, tid):
        trial = [t for t in self._trials if t.trial_id == tid]
        return trial[0] if trial else None

    def get_trials(self):
        """Returns the list of trials managed by this TrialRunner.

        Note that the caller usually should not mutate trial state directly.
        """

        return self._trials

    def add_trial(self, trial):
        """Adds a new trial to this TrialRunner.

        Trials may be added at any time.

        Args:
            trial (Trial): Trial to queue.
        """
        trial.set_verbose(self._verbose)
        self._trials.append(trial)
        with warn_if_slow("scheduler.on_trial_add"):
            self._scheduler_alg.on_trial_add(self, trial)
        self.trial_executor.try_checkpoint_metadata(trial)

    def debug_string(self, max_debug=MAX_DEBUG_TRIALS):
        """Returns a human readable message for printing to the console."""
        messages = self._debug_messages()
        states = collections.defaultdict(set)
        limit_per_state = collections.Counter()
        for t in self._trials:
            states[t.status].add(t)

        # Show at most max_debug total, but divide the limit fairly
        while max_debug > 0:
            start_num = max_debug
            for s in states:
                if limit_per_state[s] >= len(states[s]):
                    continue
                max_debug -= 1
                limit_per_state[s] += 1
            if max_debug == start_num:
                break

        for local_dir in sorted({t.local_dir for t in self._trials}):
            messages.append("Result logdir: {}".format(local_dir))

        num_trials_per_state = {
            state: len(trials)
            for state, trials in states.items()
        }
        total_number_of_trials = sum(num_trials_per_state.values())
        if total_number_of_trials > 0:
            messages.append("Number of trials: {} ({})"
                            "".format(total_number_of_trials,
                                      num_trials_per_state))

        for state, trials in sorted(states.items()):
            limit = limit_per_state[state]
            messages.append("{} trials:".format(state))
            sorted_trials = sorted(
                trials, key=lambda t: _naturalize(t.experiment_tag))
            if len(trials) > limit:
                tail_length = limit // 2
                first = sorted_trials[:tail_length]
                for t in first:
                    messages.append(" - {}:\t{}".format(
                        t, t.progress_string()))
                messages.append(
                    "  ... {} not shown".format(len(trials) - tail_length * 2))
                last = sorted_trials[-tail_length:]
                for t in last:
                    messages.append(" - {}:\t{}".format(
                        t, t.progress_string()))
            else:
                for t in sorted_trials:
                    messages.append(" - {}:\t{}".format(
                        t, t.progress_string()))

        return "\n".join(messages) + "\n"

    def _debug_messages(self):
        messages = ["== Status =="]
        messages.append(self._scheduler_alg.debug_string())
        messages.append(self.trial_executor.debug_string())
        messages.append(self._memory_debug_string())
        return messages

    def _memory_debug_string(self):
        try:
            import psutil
            total_gb = psutil.virtual_memory().total / 1e9
            used_gb = total_gb - psutil.virtual_memory().available / 1e9
            if used_gb > total_gb * 0.9:
                warn = (": ***LOW MEMORY*** less than 10% of the memory on "
                        "this node is available for use. This can cause "
                        "unexpected crashes. Consider "
                        "reducing the memory used by your application "
                        "or reducing the Ray object store size by setting "
                        "`object_store_memory` when calling `ray.init`.")
            else:
                warn = ""
            return "Memory usage on this node: {}/{} GB{}".format(
                round(used_gb, 1), round(total_gb, 1), warn)
        except ImportError:
            return ("Unknown memory usage. Please run `pip install psutil` "
                    "(or ray[debug]) to resolve)")

    def has_resources(self, resources):
        """Returns whether this runner has at least the specified resources."""
        return self.trial_executor.has_resources(resources)

    def _get_next_trial(self):
        """Replenishes queue.

        Blocks if all trials queued have finished, but search algorithm is
        still not finished.
        """
        trials_done = all(trial.is_finished() for trial in self._trials)
        wait_for_trial = trials_done and not self._search_alg.is_finished()
        self._update_trial_queue(blocking=wait_for_trial)
        with warn_if_slow("choose_trial_to_run"):
            trial = self._scheduler_alg.choose_trial_to_run(self)
        return trial

    def _process_events(self):
        trial = self.trial_executor.get_next_available_trial()  # blocking
        with warn_if_slow("process_trial"):
            self._process_trial(trial)

    def _process_trial(self, trial):
        try:
            result = self.trial_executor.fetch_result(trial)

            is_duplicate = RESULT_DUPLICATE in result
            # TrialScheduler and SearchAlgorithm still receive a
            # notification because there may be special handling for
            # the `on_trial_complete` hook.
            if is_duplicate:
                logger.debug("Trial finished without logging 'done'.")
                result = trial.last_result
                result.update(done=True)

            self._total_time += result[TIME_THIS_ITER_S]

            if trial.should_stop(result):
                # Hook into scheduler
                self._scheduler_alg.on_trial_complete(self, trial, result)
                self._search_alg.on_trial_complete(
                    trial.trial_id, result=result)
                decision = TrialScheduler.STOP
            else:
                with warn_if_slow("scheduler.on_trial_result"):
                    decision = self._scheduler_alg.on_trial_result(
                        self, trial, result)
                with warn_if_slow("search_alg.on_trial_result"):
                    self._search_alg.on_trial_result(trial.trial_id, result)
                if decision == TrialScheduler.STOP:
                    with warn_if_slow("search_alg.on_trial_complete"):
                        self._search_alg.on_trial_complete(
                            trial.trial_id, early_terminated=True)

            if not is_duplicate:
                trial.update_last_result(
                    result, terminate=(decision == TrialScheduler.STOP))

            # Checkpoints to disk. This should be checked even if
            # the scheduler decision is STOP or PAUSE. Note that
            # PAUSE only checkpoints to memory and does not update
            # the global checkpoint state.
            self._checkpoint_trial_if_needed(trial)

            if decision == TrialScheduler.CONTINUE:
                self.trial_executor.continue_training(trial)
            elif decision == TrialScheduler.PAUSE:
                self.trial_executor.pause_trial(trial)
            elif decision == TrialScheduler.STOP:
                self.trial_executor.export_trial_if_needed(trial)
                self.trial_executor.stop_trial(trial)
            else:
                assert False, "Invalid scheduling decision: {}".format(
                    decision)
        except Exception:
            logger.exception("Error processing event.")
            error_msg = traceback.format_exc()
            if trial.status == Trial.RUNNING:
                if trial.should_recover():
                    self._try_recover(trial, error_msg)
                else:
                    self._scheduler_alg.on_trial_error(self, trial)
                    self._search_alg.on_trial_complete(
                        trial.trial_id, error=True)
                    self.trial_executor.stop_trial(
                        trial, error=True, error_msg=error_msg)

    def _checkpoint_trial_if_needed(self, trial):
        """Checkpoints trial based off trial.last_result."""
        if trial.should_checkpoint():
            # Save trial runtime if possible
            if hasattr(trial, "runner") and trial.runner:
                self.trial_executor.save(trial, storage=Checkpoint.DISK)
            self.trial_executor.try_checkpoint_metadata(trial)

    def _try_recover(self, trial, error_msg):
        """Tries to recover trial.

        Notifies SearchAlgorithm and Scheduler if failure to recover.

        Args:
            trial (Trial): Trial to recover.
            error_msg (str): Error message from prior to invoking this method.
        """
        try:
            self.trial_executor.stop_trial(
                trial,
                error=error_msg is not None,
                error_msg=error_msg,
                stop_logger=False)
            trial.result_logger.flush()
            if self.trial_executor.has_resources(trial.resources):
                logger.info("Attempting to recover"
                            " trial state from last checkpoint.")
                self.trial_executor.start_trial(trial)
                if trial.status == Trial.ERROR:
                    raise RuntimeError("Trial did not start correctly.")
            else:
                logger.debug("Notifying Scheduler and requeueing trial.")
                self._requeue_trial(trial)
        except Exception:
            logger.exception("Error recovering trial from checkpoint, abort.")
            self._scheduler_alg.on_trial_error(self, trial)
            self._search_alg.on_trial_complete(trial.trial_id, error=True)

    def _requeue_trial(self, trial):
        """Notification to TrialScheduler and requeue trial.

        This does not notify the SearchAlgorithm because the function
        evaluation is still in progress.
        """
        self._scheduler_alg.on_trial_error(self, trial)
        self.trial_executor.set_status(trial, Trial.PENDING)
        with warn_if_slow("scheduler.on_trial_add"):
            self._scheduler_alg.on_trial_add(self, trial)

    def _update_trial_queue(self, blocking=False, timeout=600):
        """Adds next trials to queue if possible.

        Note that the timeout is currently unexposed to the user.

        Args:
            blocking (bool): Blocks until either a trial is available
                or is_finished (timeout or search algorithm finishes).
            timeout (int): Seconds before blocking times out.
        """
        trials = self._search_alg.next_trials()
        if blocking and not trials:
            start = time.time()
            # Checking `is_finished` instead of _search_alg.is_finished
            # is fine because blocking only occurs if all trials are
            # finished and search_algorithm is not yet finished
            while (not trials and not self.is_finished()
                   and time.time() - start < timeout):
                logger.info("Blocking for next trial...")
                trials = self._search_alg.next_trials()
                time.sleep(1)

        for trial in trials:
            self.add_trial(trial)

    def request_stop_trial(self, trial):
        self._stop_queue.append(trial)

    def _process_requests(self):
        while self._stop_queue:
            t = self._stop_queue.pop()
            self.stop_trial(t)

    def stop_trial(self, trial):
        """Stops trial.

        Trials may be stopped at any time. If trial is in state PENDING
        or PAUSED, calls `on_trial_remove`  for scheduler and
        `on_trial_complete(..., early_terminated=True) for search_alg.
        Otherwise waits for result for the trial and calls
        `on_trial_complete` for scheduler and search_alg if RUNNING.
        """
        error = False
        error_msg = None

        if trial.status in [Trial.ERROR, Trial.TERMINATED]:
            return
        elif trial.status in [Trial.PENDING, Trial.PAUSED]:
            self._scheduler_alg.on_trial_remove(self, trial)
            self._search_alg.on_trial_complete(
                trial.trial_id, early_terminated=True)
        elif trial.status is Trial.RUNNING:
            try:
                result = self.trial_executor.fetch_result(trial)
                trial.update_last_result(result, terminate=True)
                self._scheduler_alg.on_trial_complete(self, trial, result)
                self._search_alg.on_trial_complete(
                    trial.trial_id, result=result)
            except Exception:
                error_msg = traceback.format_exc()
                logger.exception("Error processing event.")
                self._scheduler_alg.on_trial_error(self, trial)
                self._search_alg.on_trial_complete(trial.trial_id, error=True)
                error = True

        self.trial_executor.stop_trial(trial, error=error, error_msg=error_msg)

    def __getstate__(self):
        """Gets state for trial.

        Note that this is not used as a pickling override as
        does not have all fields.
        """
        state = self.__dict__.copy()
        for k in [
                "_trials",
                "_stop_queue",
                "_server",
                "_search_alg",
                "_scheduler_alg",
                "trial_executor",
                "_syncer",
        ]:
            del state[k]
        state["launch_web_server"] = bool(self._server)
        return state

    def __setstate__(self, state):
        launch_web_server = state.pop("launch_web_server")

        # Use session_str from previous checkpoint if does not exist
        session_str = state.pop("_session_str")
        self.__dict__.setdefault("_session_str", session_str)
        # Use start_time from previous checkpoint if does not exist
        start_time = state.pop("_start_time")
        self.__dict__.setdefault("_start_time", start_time)

        self.__dict__.update(state)
        if launch_web_server:
            self._server = TuneServer(self, self._server_port)<|MERGE_RESOLUTION|>--- conflicted
+++ resolved
@@ -269,14 +269,7 @@
             "This will ignore any new changes to the specification."
         ]))
 
-<<<<<<< HEAD
         self.__setstate__(runner_state["runner_data"])
-=======
-        runner = TrialRunner(
-            search_alg, scheduler=scheduler, trial_executor=trial_executor)
-
-        runner.__setstate__(runner_state["runner_data"])
->>>>>>> e0e52f18
 
         trials = []
         for trial_cp in runner_state["checkpoints"]:
